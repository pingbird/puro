--- conflicted
+++ resolved
@@ -5,11 +5,7 @@
 homepage: https://puro.dev
 
 environment:
-<<<<<<< HEAD
-  sdk: ">=3.10.0 <4.0.0"
-=======
   sdk: '>=3.10.0 <4.0.0'
->>>>>>> 892fe10a
 
 dependencies:
   analyzer: ^7.4.5
