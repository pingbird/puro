--- conflicted
+++ resolved
@@ -250,15 +250,11 @@
           log.d('Failed to get engine version of commit $flutterVersion');
           return;
         }
-<<<<<<< HEAD
-        await downloadSharedEngine(scope: scope, engineCommit: engineVersion);
-=======
         log.d('Pre-caching engine $engineVersion');
         await downloadSharedEngine(
           scope: scope,
           engineCommit: engineVersion,
         );
->>>>>>> bb859ac4
         cacheEngineTime = clock.now();
       },
       // The user probably already has flutter cached so cloning forks will be
