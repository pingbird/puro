--- conflicted
+++ resolved
@@ -1,13 +1,10 @@
-<<<<<<< HEAD
 ## Unreleased
 
 * Added the `prepare` command to pre-download Flutter artifacts for an environment
-=======
 ## 1.5.0
 
 * Fixed several major bugs
 * Added native arm64 mac build
->>>>>>> 892fe10a
 
 ## 1.4.11
 
